# Project path
import sys
import os
import json

# Get project root from environment variable
projectroot = os.environ['PROJECT_ROOT']
if projectroot not in sys.path:
    sys.path.insert(1, projectroot)
os.chdir(projectroot)

# Project imports
from nets.dit import DiT
from dataset.ipmsa import LORISTransforms, IPMSADataLoader, MRIImageKeys
from diffusion.diffusion_classifier import DiffusionClassifier
<<<<<<< HEAD
from utils.metrics import Accuracy, F1, Precision, Recall
from utils.wavelet import wavelet_dec_2, wavelet_enc_2
=======
from utils.metrics import Accuracy
>>>>>>> 02338b57

# Third party imports
import torch
from diffusers.optimization import get_cosine_schedule_with_warmup
import accelerate
from torchvision import transforms

# Training configuration
<<<<<<< HEAD
class TrainingConfig:
    def __init__(self):
        config_str = os.environ.get('TRAINING_CONFIG')
        if config_str is None:
            raise ValueError("TRAINING_CONFIG environment variable is not set")
=======
class InferenceConfig:
    def __init__(self):
        config_str = os.environ.get('INFERENCE_CONFIG')
        if config_str is None:
            raise ValueError("INFERENCE_CONFIG environment variable is not set")
>>>>>>> 02338b57

        self.config = json.loads(config_str)
        self.project_root = self.config['project_root']
        self.experiment_dir = self.config['experiment_dir']

        # Construct experiment path
        self.experiment_path = os.path.join(f"{self.project_root}{self.experiment_dir}")

    def __getattr__(self, name):
        return self.config.get(name)
    
def ipmsa_plotter(output_dir: str, batches: list, samples: list, epoch: int, process_idx: int):
    """
    Plot IPMSA samples and save them to the output_dir

    output_dir: str
        The output directory to save the plots
    batches: list
        List of batches of images
    samples: list
        List of samples
    epoch: int
        The epoch number of the training
    process_idx: int
        The process index

    Returns
        image_path: str
            The path to the saved image
    """
    import matplotlib.colors as mcolors
    import matplotlib.pyplot as plt
    import numpy as np

    green_cmap = mcolors.LinearSegmentedColormap.from_list('green_cmap', ['white', 'green'])

    slices = config.slices
    offset = slices // 2
    alpha_threshold = 0.15

    for i, (batch, sample) in enumerate(zip(batches, samples)):
        prompts = batch["prompt"]
        samples = sample

        for j in range(2): # batch size
<<<<<<< HEAD
            
            if config.wavelet_transform:
                sample_item = samples[j] * 2
                sample_item = wavelet_enc_2(sample_item)
            else:
                sample_item = samples[j]

            flair_pred = sample_item[offset].cpu().numpy()
            ct2f_pred = sample_item[offset+1*slices].cpu().numpy()
=======

            flair_pred = samples[j][offset].cpu().numpy()
            ct2f_pred = samples[j][offset+1*slices].cpu().numpy()
>>>>>>> 02338b57
            
            prompt = prompts[j]
            activity = "active" if prompt else "inactive"

            fig, axs = plt.subplots(1, 1, figsize=(5, 5))

            # Plot the predicted image at W096
            ct2f_pred_alpha = ct2f_pred.copy()
            ct2f_pred_alpha[ct2f_pred_alpha <= alpha_threshold] = 0
            ct2f_pred_alpha[ct2f_pred_alpha > alpha_threshold] = 1
            axs.imshow(flair_pred, cmap='gray')
            axs.imshow(ct2f_pred, cmap=green_cmap, alpha=ct2f_pred_alpha)
            axs.axis('off')
                
            # Set top row title
            fig.suptitle(f"Patient status: {activity}", fontsize=16)
            plt.tight_layout()

            # Make path for patient
            patient_path = os.path.join(output_dir, f"{activity}")
            os.makedirs(patient_path, exist_ok=True)
            image_path = os.path.join(patient_path, f"epoch_{epoch}_sample_{j}_process_{process_idx}.png")
            plt.savefig(image_path, dpi=300)
            plt.close()

    return image_path

def main():
    global config
<<<<<<< HEAD
    config = TrainingConfig()
=======
    config = InferenceConfig()
>>>>>>> 02338b57

    # Set seed
    accelerate.utils.set_seed(config.seed)

    preprocess = transforms.Compose([
        LORISTransforms.PadTimepoints(),
        LORISTransforms.GetSlice(slices=config.slices),
        LORISTransforms.Denoise(),
        LORISTransforms.BinarizeLabel(),
        LORISTransforms.Resize(),
        LORISTransforms.ToTensor(),
        LORISTransforms.BlurLabel3D(sigma=1, kernel_size=5), # done on tensor
        LORISTransforms.NormalizeTensor(), # done on tensor
    ])

    def transform(x):
        '''
        Trials: OPERA1, OPERA2, DEFINE_ENDORSE, BRAVO
        Sequences: BEAST, FLAIR, GAD, CT2F
        Timepoints: W000, (W024), W048, W096

        Notes: 
            OPERA1, OPERA2, DEFINE_ENDORSE have W000, W024, W048, W096
            BRAVO has W000, W048, W096, W096. We will use W000, W048, W096.
            To do this, W024 is combined with W048 for OPERAs and DEFINE_ENDORSE.
        '''
        x = preprocess(x['output']) 

        # Create the target image tensor
        flair_w000 = x[MRIImageKeys.FLAIR][0]
        ct2f_w000 = x[MRIImageKeys.CT2F][0]
         
        images = torch.cat([flair_w000, ct2f_w000], dim=0)

        # Convert the tensors to half precision
        images = images.to(torch.float32)

<<<<<<< HEAD
        # Wavelet transform (one level)
        if config.wavelet_transform:
            images = wavelet_dec_2(images) / 2 # Keep in range [-1, 1]

=======
>>>>>>> 02338b57
        # Activity data
        newt2_w048 = x[MRIImageKeys.NEWT2][1]/2 + 0.5
        newt2_w096 = x[MRIImageKeys.NEWT2][2]/2 + 0.5
        newt2 = (newt2_w048 + newt2_w096).clamp(0,1)
        active_label = torch.sum(newt2) > 0

        # Make prompt for patient
        prompt = int(active_label)

        return {'images': images, 'prompt': prompt}

    train_data_path = os.path.join(config.experiment_path, 'split/train_dataset_filtered.pkl')
    val_data_path = os.path.join(config.experiment_path, 'split/val_dataset_filtered.pkl')
    test_data_path = os.path.join(config.experiment_path, 'split/test_dataset_filtered.pkl')

    ipmsa = IPMSADataLoader(
        train_data_path,
        val_data_path,
        test_data_path,
        transform,
        config.slurm,
        config.batch_size,
        config.num_workers
    )

    train_loader = ipmsa.get_train_loader()
    val_loader = ipmsa.get_val_loader()
    test_loader = ipmsa.get_test_loader()

<<<<<<< HEAD
    # Define model
    dit = DiT(
        num_attention_heads=12,
        attention_head_dim=64,
        in_channels=config.image_channels if not config.wavelet_transform else 4*config.image_channels,
        out_channels=config.image_channels if not config.wavelet_transform else 4*config.image_channels,
        num_layers=12,
        dropout=0.0,
        norm_num_groups=32,
        attention_bias=True,
        sample_size=config.image_size if not config.wavelet_transform else config.image_size//2,
        patch_size=config.patch_size,
=======
    # Define model - ADM architecture
    dit = DiT(
        num_attention_heads=16,
        attention_head_dim=72,
        in_channels=config.image_channels,
        out_channels=config.image_channels,
        num_layers=28,
        dropout=0.0,
        norm_num_groups=32,
        attention_bias=True,
        sample_size=config.image_size,
        patch_size=8,
>>>>>>> 02338b57
        activation_fn="gelu-approximate",
        num_embeds_ada_norm=1000,
        upcast_attention=False,
        norm_type="ada_norm_zero",
        norm_elementwise_affine=False,
        norm_eps=1e-5,
    )

    # Define optimizer and scheduler
    optimizer = torch.optim.Adam(dit.parameters(), lr=config.learning_rate)
    lr_scheduler = get_cosine_schedule_with_warmup(
        optimizer,
        num_warmup_steps=config.lr_warmup_steps,
        num_training_steps=len(train_loader) * config.num_epochs,
    )

    # Create the diffusion classifier object
    diffusion_classifier = DiffusionClassifier(
        backbone=dit,
        config=config,
    )

<<<<<<< HEAD
    metrics = [Accuracy("accuracy"), F1("f1"), Precision("precision"), Recall("recall")]

    # Train the model
    metric_output, _, _ = diffusion_classifier.inference(
                        train_dataloader=train_loader,
                        val_dataloader=val_loader,
                        optimizer=optimizer,
                        lr_scheduler=lr_scheduler,
                        metrics=metrics,
                        plot_function=None,
                        classification=config.classification,
                        checkpoint_folder=config.checkpoint_folder,
                    )

    print([{k: v.item() for k, v in d.items()} for d in metric_output])
=======
    # Train the model
    metric_output, _, _ = diffusion_classifier.inference(
                            train_dataloader=train_loader,
                            val_dataloader=test_loader,
                            optimizer=optimizer,
                            lr_scheduler=lr_scheduler,
                            metrics=[Accuracy("classification accuracy")],
                            plot_function=None,
                            classification=config.classification,
                        )
    
    print(metric_output)
>>>>>>> 02338b57

if __name__ == "__main__":
    main()<|MERGE_RESOLUTION|>--- conflicted
+++ resolved
@@ -13,12 +13,8 @@
 from nets.dit import DiT
 from dataset.ipmsa import LORISTransforms, IPMSADataLoader, MRIImageKeys
 from diffusion.diffusion_classifier import DiffusionClassifier
-<<<<<<< HEAD
 from utils.metrics import Accuracy, F1, Precision, Recall
 from utils.wavelet import wavelet_dec_2, wavelet_enc_2
-=======
-from utils.metrics import Accuracy
->>>>>>> 02338b57
 
 # Third party imports
 import torch
@@ -27,19 +23,11 @@
 from torchvision import transforms
 
 # Training configuration
-<<<<<<< HEAD
 class TrainingConfig:
     def __init__(self):
         config_str = os.environ.get('TRAINING_CONFIG')
         if config_str is None:
             raise ValueError("TRAINING_CONFIG environment variable is not set")
-=======
-class InferenceConfig:
-    def __init__(self):
-        config_str = os.environ.get('INFERENCE_CONFIG')
-        if config_str is None:
-            raise ValueError("INFERENCE_CONFIG environment variable is not set")
->>>>>>> 02338b57
 
         self.config = json.loads(config_str)
         self.project_root = self.config['project_root']
@@ -85,7 +73,6 @@
         samples = sample
 
         for j in range(2): # batch size
-<<<<<<< HEAD
             
             if config.wavelet_transform:
                 sample_item = samples[j] * 2
@@ -95,11 +82,6 @@
 
             flair_pred = sample_item[offset].cpu().numpy()
             ct2f_pred = sample_item[offset+1*slices].cpu().numpy()
-=======
-
-            flair_pred = samples[j][offset].cpu().numpy()
-            ct2f_pred = samples[j][offset+1*slices].cpu().numpy()
->>>>>>> 02338b57
             
             prompt = prompts[j]
             activity = "active" if prompt else "inactive"
@@ -129,11 +111,8 @@
 
 def main():
     global config
-<<<<<<< HEAD
+
     config = TrainingConfig()
-=======
-    config = InferenceConfig()
->>>>>>> 02338b57
 
     # Set seed
     accelerate.utils.set_seed(config.seed)
@@ -171,13 +150,10 @@
         # Convert the tensors to half precision
         images = images.to(torch.float32)
 
-<<<<<<< HEAD
         # Wavelet transform (one level)
         if config.wavelet_transform:
             images = wavelet_dec_2(images) / 2 # Keep in range [-1, 1]
-
-=======
->>>>>>> 02338b57
+        
         # Activity data
         newt2_w048 = x[MRIImageKeys.NEWT2][1]/2 + 0.5
         newt2_w096 = x[MRIImageKeys.NEWT2][2]/2 + 0.5
@@ -207,7 +183,6 @@
     val_loader = ipmsa.get_val_loader()
     test_loader = ipmsa.get_test_loader()
 
-<<<<<<< HEAD
     # Define model
     dit = DiT(
         num_attention_heads=12,
@@ -220,20 +195,6 @@
         attention_bias=True,
         sample_size=config.image_size if not config.wavelet_transform else config.image_size//2,
         patch_size=config.patch_size,
-=======
-    # Define model - ADM architecture
-    dit = DiT(
-        num_attention_heads=16,
-        attention_head_dim=72,
-        in_channels=config.image_channels,
-        out_channels=config.image_channels,
-        num_layers=28,
-        dropout=0.0,
-        norm_num_groups=32,
-        attention_bias=True,
-        sample_size=config.image_size,
-        patch_size=8,
->>>>>>> 02338b57
         activation_fn="gelu-approximate",
         num_embeds_ada_norm=1000,
         upcast_attention=False,
@@ -256,7 +217,6 @@
         config=config,
     )
 
-<<<<<<< HEAD
     metrics = [Accuracy("accuracy"), F1("f1"), Precision("precision"), Recall("recall")]
 
     # Train the model
@@ -272,20 +232,6 @@
                     )
 
     print([{k: v.item() for k, v in d.items()} for d in metric_output])
-=======
-    # Train the model
-    metric_output, _, _ = diffusion_classifier.inference(
-                            train_dataloader=train_loader,
-                            val_dataloader=test_loader,
-                            optimizer=optimizer,
-                            lr_scheduler=lr_scheduler,
-                            metrics=[Accuracy("classification accuracy")],
-                            plot_function=None,
-                            classification=config.classification,
-                        )
-    
-    print(metric_output)
->>>>>>> 02338b57
 
 if __name__ == "__main__":
     main()